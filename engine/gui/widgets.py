<<<<<<< HEAD
from collections import Counter
import importlib
from pathlib import Path
=======
>>>>>>> 0687ade1
from typing import (
    Any,
    Dict,
    List,
    NamedTuple,
    Optional,
    Tuple,
)

<<<<<<< HEAD
from engine import game_state, core

GameCallable = Callable[[game_state.GameAPI], None]


def _load_callable(path: str) -> GameCallable:
    """Loads a callable object.

    Note that this doesn't actually check if the thing is callable, or checks the
    arguments/return type.
    """
    mod_name, class_name = path.rsplit(".", 1)

    # TODO(rob): Determine if this is insecure.
    mod = importlib.import_module(mod_name)
    return getattr(mod, class_name)
=======
from engine import scripts
>>>>>>> 0687ade1


class Asset(NamedTuple):
    """An asset for the game (audio, image, etc.)."""

    name: str
    path: str


class Button(NamedTuple):
    """An interactable GUI element."""

    selected_image_asset: str
    unselected_image_asset: str
    name: str

    left: Optional[str]
    right: Optional[str]
    up: Optional[str]
    down: Optional[str]

    center: Tuple[int, int]
    action: scripts.GameCallable

    @classmethod
    def create(cls, spec: Dict[str, Any]) -> "Button":
        return Button(
            selected_image_asset=spec["selected_image_asset"],
            unselected_image_asset=spec["unselected_image_asset"],
            name=spec["name"],
            left=spec.get("left"),
            right=spec.get("right"),
            up=spec.get("up"),
            down=spec.get("down"),
<<<<<<< HEAD
            center=tuple(spec["center"]),
            action=_load_callable(spec["action"]),
=======
            center=spec["center"],
            action=scripts.load_callable(spec["action"]),
>>>>>>> 0687ade1
        )


class Image(NamedTuple):
    """A basic image in a GUI."""

    image_asset: str
    center: Tuple[int, int]


class GUISpec(NamedTuple):
    """An outline for the static elements within the GUI.

    This is a declarative spec, intending to lay out how a GUI will look in an easily
    serializable format like JSON, and then tie interactions to Python code.
    """

    assets: List[Asset]
    buttons: List[Button]
    images: List[Image]

    cancel_action: Optional[scripts.GameCallable]

    initial_selected_button: Optional[Button]

    @classmethod
    def create(
        cls,
        spec: Dict[str, Any],
    ) -> "GUISpec":
        """Constructs a new GUISpec from raw dict data."""
        cancel_action = None
        if "cancel_action" in spec:
            cancel_action = scripts.load_callable(spec["cancel_action"])

        buttons = [Button.create(b) for b in spec.get("buttons", [])]

        selected_button_name = spec.get("initial_selected_button")
        selected_button = None
        if selected_button_name is not None:
            selected_button = next(
                (b for b in buttons if b.name == selected_button_name),
                None,
            )

        gui_spec = GUISpec(
            assets=[Asset(**a) for a in spec.get("assets", [])],
            buttons=buttons,
            images=[Image(**b) for b in spec.get("images", [])],
            cancel_action=cancel_action,
            initial_selected_button=selected_button,
        )

        cls.validate(gui_spec)
        return gui_spec

    def validate(self) -> None:
        """Validates the GUISpec."""

        # Validation errors for images have not been tested
        if not self.assets:
            raise ValidationError("Must have at least one asset")
        if not self.buttons and not self.images:
            raise ValidationError("Must have at least one button or image")

        duplicate_assets = [
            asset for asset, count in Counter(self.assets).items() if count > 1
        ]
        if len(duplicate_assets) > 0:
            raise ValidationError(f"Duplicate asset name(s): {duplicate_assets}")

        if len(set(self.assets)) != len(set(self.buttons)) + len(set(self.images)):
            # Can be general with the commented error below or
            # more detailed by iterating through the assets.
            # raise ValidationError(
            #     "Number of assets does not match the number of buttons and/or images."
            # )
            for asset in self.assets:
                if self.buttons and asset.name not in [
                    a.selected_image_asset for a in self.buttons
                ]:
                    raise ValidationError(f"Asset name not in buttons: {asset.name}")
                if self.buttons and asset.name not in [
                    a.unselected_image_asset for a in self.buttons
                ]:
                    raise ValidationError(f"Asset name not in buttons: {asset.name}")
                if self.images and asset.name not in [
                    a.image_asset for a in self.images
                ]:
                    raise ValidationError(f"Asset name not in images: {asset.name}")

        for a in self.assets:
            if not Path(a.path).is_file():
                raise ValidationError(f"Asset path does not exist: {a.path}")

        duplicate_buttons = [
            button for button, count in Counter(self.buttons).items() if count > 1
        ]
        if len(duplicate_buttons) > 0:
            raise ValidationError(f"Duplicate button name(s): {duplicate_buttons}")

        for button in self.buttons:
            if button.center[0] < 0 or button.center[0] > core.SCREEN_WIDTH:
                raise ValidationError(
                    f"Button {button.name} is off screen horizontally"
                )
            if button.center[1] < 0 or button.center[1] > core.SCREEN_HEIGHT:
                raise ValidationError(f"Button {button.name} is off screen vertically")

        duplicate_images = [
            image for image, count in Counter(self.images).items() if count > 1
        ]
        if len(duplicate_images) > 0:
            raise ValidationError(f"Duplicate image name(s): {duplicate_images}")

        for image in self.images:
            if image.center[0] < 0 or image.center[0] > core.SCREEN_WIDTH:
                raise ValidationError(
                    f"Image {image.image_asset} is off screen horizontally"
                )
            if image.center[1] < 0 or image.center[1] > core.SCREEN_HEIGHT:
                raise ValidationError(
                    f"Image {image.image_asset} is off screen vertically"
                )


class ValidationError(Exception):
    """An error during validation."""<|MERGE_RESOLUTION|>--- conflicted
+++ resolved
@@ -1,9 +1,6 @@
-<<<<<<< HEAD
-from collections import Counter
+from collections
 import importlib
-from pathlib import Path
-=======
->>>>>>> 0687ade1
+from pathlib
 from typing import (
     Any,
     Dict,
@@ -13,7 +10,6 @@
     Tuple,
 )
 
-<<<<<<< HEAD
 from engine import game_state, core
 
 GameCallable = Callable[[game_state.GameAPI], None]
@@ -30,9 +26,7 @@
     # TODO(rob): Determine if this is insecure.
     mod = importlib.import_module(mod_name)
     return getattr(mod, class_name)
-=======
 from engine import scripts
->>>>>>> 0687ade1
 
 
 class Asset(NamedTuple):
@@ -67,13 +61,8 @@
             right=spec.get("right"),
             up=spec.get("up"),
             down=spec.get("down"),
-<<<<<<< HEAD
             center=tuple(spec["center"]),
-            action=_load_callable(spec["action"]),
-=======
-            center=spec["center"],
             action=scripts.load_callable(spec["action"]),
->>>>>>> 0687ade1
         )
 
 
