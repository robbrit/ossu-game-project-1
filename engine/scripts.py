import dataclasses
import importlib
from typing import (
    Any,
    Callable,
    Dict,
    Iterable,
    Optional,
    Protocol,
    Type,
    Tuple,
)

import arcade
from arcade import gui


class GUI(Protocol):
    """A GUI is a set of buttons and images that the user interacts with."""

    def draw(self) -> None:
        """Draws the GUI to the screen."""

    def set_api(self, api: "GameAPI") -> None:
        """Sets the API for this GUI."""

    def set_manager(self, manager: gui.UIManager) -> None:
        """Sets the UI manager for this GUI."""


@dataclasses.dataclass
class KeyPoint:
    """Represents a point of interest in the map."""

    name: str
    location: Tuple[float, float]
    properties: Dict[str, Any]


class GameAPI(Protocol):
    """A protocol for how game objects will interact with the engine."""

    def start_game(self) -> None:
        """Starts the game."""

    def change_region(self, name: str, start_location: str) -> None:
        """Switches the region of the game."""

    def show_gui(self, _gui: GUI) -> None:
        """Shows a GUI."""

    def create_sprite(
        self,
        spec_name: str,
        name: str,
        start_location: Tuple[float, float],
        script: "Optional[Script]",
    ) -> None:
        """Creates a sprite."""

    def get_key_points(self, name: Optional[str] = None) -> Iterable[KeyPoint]:
        """Queries for key points within the active region."""

<<<<<<< HEAD
    def get_sprites(self, name: Optional[str] = None) -> Iterable[arcade.Sprite]:
=======
    def get_sprites(self, name: str) -> Iterable[arcade.Sprite]:
>>>>>>> d6ba69f9
        """Gets all sprites with the given name."""

    @property
    def player_state(self) -> Dict[str, Any]:
        """Gets the player's state."""

    @player_state.setter
    def player_state(self, value: Dict[str, Any]) -> None:
        """Sets the player's state."""


GameCallable = Callable[[GameAPI], None]


def load_symbol(path: str) -> Type[Any]:
    """Loads a Python something from a path."""
    mod_name, class_name = path.rsplit(".", 1)

    # TODO(rob): Determine if this is insecure.
    mod = importlib.import_module(mod_name)
    return getattr(mod, class_name)


def load_callable(path: str) -> GameCallable:
    """Loads a callable object.

    Note that this doesn't check the arguments/return type.
    """
    obj = load_symbol(path)
    if not callable(obj):
        raise ValueError(f"Object {path} is not callable.")
    return obj


class ScriptOwner(Protocol):
    """Defines an owner for a script."""

    @property
    def location(self) -> Tuple[float, float]:
        """Gets the location of the script owner in world coordinates."""

    @property
    def speed(self) -> Tuple[float, float]:
        """Gets the speed of the script owner."""

    @speed.setter
    def speed(self, value: Tuple[float, float]) -> None:
        """Sets the speed of the script owner."""


class Entity(Protocol):
    """Defines something in the game: a player, a monster, etc."""


class Player(Protocol):
    """Represents the player to scripts."""


class Script:
    """Base class for all scripts."""

    _state: Dict[str, Any]

    def set_api(self, api: GameAPI):
        """Called after construction to set the API object for the script.

        Can safely be ignored for scripts that don't need it.
        """

    def set_owner(self, owner: ScriptOwner):
        """Sets the owner of this script."""

    def on_start(self, owner: ScriptOwner) -> None:
        """Triggered when the owner is loaded for the first time."""

    def on_tick(self, game_time: float, delta_time: float) -> None:
        """Triggered on every clock tick."""

    def on_collide(self, owner: ScriptOwner, other: Entity) -> None:
        """Triggered when the owner collides with another entity."""

    def on_activate(self, owner: ScriptOwner, player: Player) -> None:
        """Triggered when the player activates the owner.

        Note that this requires the owner to be rectangular."""

    def on_event(self, event_name: str, data: Any) -> None:
        """Triggered when a custom event is fired."""

    @property
    def state(self) -> Dict[str, Any]:
        """Gets the persistable state of this script."""
        return self._state

    @state.setter
    def state(self, value: Dict[str, Any]) -> None:
        """Sets the persistable state of this script."""
        self._state = value


class SavesAPI:
    """Script mixin to save the API object."""

    api: Optional[GameAPI] = None

    def set_api(self, api: GameAPI):
        """Sets the API for this script."""
        self.api = api


class SavesOwner:
    """Script mixin to save the owner object."""

    owner: Optional[ScriptOwner] = None

    def set_owner(self, owner: ScriptOwner):
        """Sets the owner for this script."""
        self.owner = owner


class ObjectScript(Script):
    """Creates a script object that allows pluggable behaviour.

    This is useful for maps that don't want to define an entire class just for something
    simple and instead just want to tie to some function.
    """

    api: GameAPI
    _on_activate: GameCallable
    _on_activate_args: Dict[str, Any]
    _on_collide: GameCallable
    _on_collide_args: Dict[str, Any]
    _on_start: GameCallable
    _on_start_args: Dict[str, Any]
    _on_tick: GameCallable
    _on_tick_args: Dict[str, Any]

    # TODO(rob): Fill in all the other functions.

    def __init__(
        self,
        api: GameAPI,
        on_activate: Optional[str],
        on_activate_args: Dict[str, Any],
        on_collide: Optional[str],
        on_collide_args: Dict[str, Any],
        on_start: Optional[str],
        on_start_args: Dict[str, Any],
        on_tick: Optional[str],
        on_tick_args: Dict[str, Any],
    ):
        self.api = api
        self._on_activate = load_callable(on_activate) if on_activate else self._dummy
        self._on_activate_args = on_activate_args
        self._on_collide = load_callable(on_collide) if on_collide else self._dummy
        self._on_collide_args = on_collide_args
        self._on_start = load_callable(on_start) if on_start else self._dummy
        self._on_start_args = on_start_args
        self._on_tick = load_callable(on_tick) if on_tick else self._dummy
        self._on_tick_args = on_tick_args

    def set_api(self, api: GameAPI) -> None:
        self.api = api

    def on_start(self, owner: ScriptOwner) -> None:
        self._on_start(self.api, **self._on_start_args)

    def on_tick(self, game_time: float, delta_time: float) -> None:
        self._on_tick(self.api, **self._on_tick_args)

    def on_activate(self, owner: ScriptOwner, player: Player) -> None:
        self._on_activate(self.api, **self._on_activate_args)

    def on_collide(self, owner: ScriptOwner, other: Entity) -> None:
        self._on_collide(self.api, **self._on_collide_args)

    def _dummy(self, api: GameAPI) -> None:
        pass


def load_script_class(path: str) -> Type[Script]:
    """Loads a script class at path."""

    cls = load_symbol(path)
    if not issubclass(cls, Script):
        raise TypeError("A script class must inherit from Script.")

    return cls


def extract_script_args(prefix: str, properties: Dict[str, Any]) -> Dict[str, Any]:
    """Extracts a set of arguments from a dict that has a certain prefix.

    The prefix is stripped from the keys in the result.
    """
    return {
        key.removeprefix(prefix): value
        for key, value in properties.items()
        if key.startswith(prefix)
    }<|MERGE_RESOLUTION|>--- conflicted
+++ resolved
@@ -61,11 +61,8 @@
     def get_key_points(self, name: Optional[str] = None) -> Iterable[KeyPoint]:
         """Queries for key points within the active region."""
 
-<<<<<<< HEAD
+
     def get_sprites(self, name: Optional[str] = None) -> Iterable[arcade.Sprite]:
-=======
-    def get_sprites(self, name: str) -> Iterable[arcade.Sprite]:
->>>>>>> d6ba69f9
         """Gets all sprites with the given name."""
 
     @property
