--- conflicted
+++ resolved
@@ -59,13 +59,11 @@
     ) -> None:
         """Creates a sprite."""
 
-<<<<<<< HEAD
+    def get_key_points(self, name: Optional[str] = None) -> Iterable[KeyPoint]:
+        """Queries for key points within the active region."""
+
     def get_sprites(self, name: str) -> Iterable[Sprite]:
         """Gets all sprites with the given name."""
-=======
-    def get_key_points(self, name: Optional[str] = None) -> Iterable[KeyPoint]:
-        """Queries for key points within the active region."""
->>>>>>> 10b552d6
 
     @property
     def player_state(self) -> Dict[str, Any]:
