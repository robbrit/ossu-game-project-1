--- conflicted
+++ resolved
@@ -32,10 +32,7 @@
     ):
         self.game_world = game_world
         self.gui = gui
-<<<<<<< HEAD
-=======
-        self.camera_position = [0, 0]
->>>>>>> 94b11688
+        self.camera_position = (0, 0)
         self.camera = arcade.Camera(
             viewport_size[0],
             viewport_size[1],
@@ -70,14 +67,7 @@
     def on_update(self, delta_time: float) -> None:
         """Triggers an update for the view."""
         # pylint: disable=unused-argument
-<<<<<<< HEAD
         self._center_camera_to_player()
-=======
-        if self.world_width < self.camera.viewport_width or self.world_height < self.camera.viewport_height:
-            self.on_resize()
-        else:
-            self._center_camera_to_player()
->>>>>>> 94b11688
 
     def to_world_coords(self, screen_x: int, screen_y: int) -> Tuple[int, int]:
         """Converts from screen coordinates to world coordinates."""
@@ -92,7 +82,6 @@
         v_width = self.camera.viewport_width
         v_height = self.camera.viewport_height
 
-<<<<<<< HEAD
         if self.world_width < v_width or self.world_height < v_height:
             camera_position = Vec2(
                 (self.world_width - v_width) / 2,
@@ -117,35 +106,4 @@
 
             player_centered = screen_center_x, screen_center_y
 
-            self.camera.move_to(player_centered)
-=======
-        screen_center_x = min(
-            self.world_width - v_width,
-            max(
-                0,
-                player.center_x - v_width / 2,
-            ),
-        )
-        screen_center_y = min(
-            self.world_height - v_height,
-            max(
-                0,
-                player.center_y - v_height / 2,
-            ),
-        )
-
-        player_centered = screen_center_x, screen_center_y
-
-        self.camera.move_to(player_centered)
-
-    def on_resize(self) -> None:
-        """When the world map is smaller than the viewport, center the map on the window."""
-        if self.world_width < self.camera.viewport_width:
-            self.camera_position[0] = (self.world_width - self.camera.viewport_width) / 2
-            # print(f"{self.camera.viewport_width} - {self.world_width} / 2 = {self.camera_position[0]}")
-        if self.world_height < self.camera.viewport_height:
-            self.camera_position[1] = (self.world_height - self.camera.viewport_height) / 2
-
-        pos = Vec2(self.camera_position[0], self.camera_position[1])
-        self.camera.move(pos)
->>>>>>> 94b11688
+            self.camera.move_to(player_centered)