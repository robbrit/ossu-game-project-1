--- conflicted
+++ resolved
@@ -43,10 +43,7 @@
             "hp": health.Health(STARTING_HP),
             "gold": STARTING_GOLD,
             "base_damage": STARTING_DAMAGE,
-<<<<<<< HEAD
-=======
             "quests": {},
->>>>>>> c15de076
             "last_damage_time": 0.0,
         },
     ).run()